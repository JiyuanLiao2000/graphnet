import os.path

from pytorch_lightning import Trainer
from pytorch_lightning.callbacks import EarlyStopping
from pytorch_lightning.loggers import WandbLogger
import torch
from torch.optim.adam import Adam

from graphnet.components.loss_functions import  LogCoshLoss
from graphnet.data.constants import FEATURES, TRUTH
from graphnet.data.utils import get_equal_proportion_neutrino_indices
from graphnet.models import Model
from graphnet.models.detector.icecube import IceCubeDeepCore
from graphnet.models.gnn import DynEdge
from graphnet.models.graph_builders import KNNGraphBuilder
from graphnet.models.task.reconstruction import EnergyReconstruction
from graphnet.models.training.callbacks import ProgressBar, PiecewiseLinearLR
from graphnet.models.training.utils import get_predictions, make_train_validation_dataloader, save_results

# Configurations
torch.multiprocessing.set_sharing_strategy('file_system')

# Constants
features = FEATURES.DEEPCORE
truth = TRUTH.DEEPCORE

# Initialise Weights & Biases (W&B) run
wandb_logger = WandbLogger(
    project="example-script",
    entity="graphnet-team",
    save_dir='./wandb/',
    log_model=True,
)

# Main function definition
def main():

    print(f"features: {features}")
    print(f"truth: {truth}")

    # Configuration
    config = {
        "db": '/groups/icecube/asogaard/data/sqlite/dev_lvl7_robustness_muon_neutrino_0000/data/dev_lvl7_robustness_muon_neutrino_0000.db',
        "pulsemap": 'SRTTWOfflinePulsesDC',
        "batch_size": 512,
        "num_workers": 10,
        "gpus": [1],
        "target": 'energy',
        "n_epochs": 5,
        "patience": 5,
    }
    archive = "/groups/icecube/asogaard/gnn/results/"
    run_name = "dynedge_{}_example".format(config["target"])

    # Log configuration to W&B
    wandb_logger.experiment.config.update(config)

    # Common variables
    train_selection, _ = get_equal_proportion_neutrino_indices(config["db"])
    train_selection = train_selection[0:50000]

    training_dataloader, validation_dataloader = make_train_validation_dataloader(
        config["db"],
        train_selection,
        config["pulsemap"],
        features,
        truth,
        batch_size=config["batch_size"],
        num_workers=config["num_workers"],
    )

    # Building model
    detector = IceCubeDeepCore(
        graph_builder=KNNGraphBuilder(nb_nearest_neighbours=8),
    )
    gnn = DynEdge(
        nb_inputs=detector.nb_outputs,
    )
    task = EnergyReconstruction(
        hidden_size=gnn.nb_outputs,
<<<<<<< HEAD
        target_label=target,
        loss_function=LogCoshLoss(),
=======
        target_label=config["target"],
        loss_function=LogCoshLoss(
            transform_prediction_and_target=torch.log10,
        ),
>>>>>>> ef74573c
    )
    model = Model(
        detector=detector,
        gnn=gnn,
        tasks=[task],
        optimizer_class=Adam,
        optimizer_kwargs={'lr': 1e-03, 'eps': 1e-03},
        scheduler_class=PiecewiseLinearLR,
        scheduler_kwargs={
            'milestones': [0, len(training_dataloader) / 2, len(training_dataloader) * config["n_epochs"]],
            'factors': [1e-2, 1, 1e-02],
        },
        scheduler_config={
            'interval': 'step',
        },
     )

    # Training model
    callbacks = [
        EarlyStopping(
            monitor='val_loss',
            patience=config["patience"],
        ),
        ProgressBar(),
    ]

    trainer = Trainer(
        gpus=config["gpus"],
        max_epochs=config["n_epochs"],
        callbacks=callbacks,
        log_every_n_steps=1,
        logger=wandb_logger,
    )

    try:
        trainer.fit(model, training_dataloader, validation_dataloader)
    except KeyboardInterrupt:
        print("[ctrl+c] Exiting gracefully.")
        pass

    # Saving predictions to file
    results = get_predictions(
        trainer,
        model,
        validation_dataloader,
        [config["target"] + '_pred'],
        [config["target"], 'event_no'],
    )

    save_results(config["db"], run_name, results, archive, model)

# Main function call
if __name__ == "__main__":
    main()<|MERGE_RESOLUTION|>--- conflicted
+++ resolved
@@ -78,15 +78,9 @@
     )
     task = EnergyReconstruction(
         hidden_size=gnn.nb_outputs,
-<<<<<<< HEAD
         target_label=target,
         loss_function=LogCoshLoss(),
-=======
-        target_label=config["target"],
-        loss_function=LogCoshLoss(
-            transform_prediction_and_target=torch.log10,
-        ),
->>>>>>> ef74573c
+        transform_prediction_and_target=torch.log10,
     )
     model = Model(
         detector=detector,
