--- conflicted
+++ resolved
@@ -75,95 +75,7 @@
     return dataloader
 
 
-<<<<<<< HEAD
-def split_selection(
-    selection: List[int] = None,
-) -> Tuple[DataLoader, DataLoader, DataLoader]:
-    """Produce a 60%, 20%, 20% split for training, validation and test sets.
-
-    Args:
-        selection (pandas.DataFrame): A dataframe containing your selection
-
-    Returns:
-        train: indices for training. numpy.ndarray
-        validate: indices for validation. numpy.ndarray
-        test: indices for testing. numpy.ndarray
-    """
-    train, validate, test = np.split(
-        selection,
-        [
-            int(0.6 * len(selection)),  # type: ignore
-            int(0.8 * len(selection)),  # type: ignore
-        ],
-    )
-    return train.tolist(), validate.tolist(), test.tolist()
-
-
-def make_dataloaders(
-    data_path: str,
-    pulsemaps: Union[str, List[str]],
-    features: List[str],
-    truth: List[str],
-    *,
-    batch_size: int,
-    selection: List[int] = None,
-    num_workers: int = 10,
-    parquet: bool = False,
-    persistent_workers: bool = True,
-    node_truth: List[str] = None,
-    node_truth_table: str = None,
-    string_selection: List[int] = None,
-    truth_table: str = "truth",
-    pid_column: str = "pid",
-    interaction_type_column: str = "interaction_type",
-    index_column: str = "event_no",
-) -> Tuple[DataLoader, DataLoader, DataLoader]:
-    """Construct `DataLoader` instance with 3 outputs."""
-    (train_selection, validate_selection, test_selection) = split_selection(
-        selection
-    )
-    common_kwargs = dict(
-        data_path=data_path,
-        pulsemaps=pulsemaps,
-        features=features,
-        truth=truth,
-        batch_size=batch_size,
-        num_workers=num_workers,
-        persistent_workers=persistent_workers,
-        node_truth=node_truth,
-        node_truth_table=node_truth_table,
-        string_selection=string_selection,
-        parquet=parquet,
-        truth_table=truth_table,
-        pid_column=pid_column,
-        interaction_type_column=interaction_type_column,
-        index_column=index_column,
-    )
-
-    training_dataloader = make_dataloader(
-        selection=train_selection,
-        shuffle=True,
-        **common_kwargs,  # type: ignore[arg-type]
-    )
-
-    validation_dataloader = make_dataloader(
-        shuffle=False,
-        selection=validate_selection,
-        **common_kwargs,  # type: ignore[arg-type]
-    )
-
-    test_dataloader = make_dataloader(
-        shuffle=False,
-        selection=test_selection,
-        **common_kwargs,  # type: ignore[arg-type]
-    )
-
-    return training_dataloader, validation_dataloader, test_dataloader
-
-
-=======
 # @TODO: Remove in favour of DataLoader{,.from_dataset_config}
->>>>>>> e619034e
 def make_train_validation_dataloader(
     db: str,
     selection: List[int],
