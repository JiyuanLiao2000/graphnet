--- conflicted
+++ resolved
@@ -1,16 +1,8 @@
-<<<<<<< HEAD
-from ctypes import cdll
-import numpy as np
-import torch
-from torch.nn import Softmax
-from graphnet.models.config import save_config
-=======
 """Reconstruction-specific `Model` class(es)."""
 
 import numpy as np
 import torch
 from torch import Tensor
->>>>>>> a35c9ec4
 
 from graphnet.models.task import Task
 from graphnet.utilities.maths import eps_like
@@ -149,8 +141,6 @@
 class TimeReconstruction(Task):
     """Reconstructs time."""
 
-<<<<<<< HEAD
-
 class ClassificationTask(Task):
     # Requires the same number of features as the number of classes being predicted
     @save_config
@@ -183,9 +173,6 @@
 
 class BinaryClassificationTask(Task):
     # requires one feature: probability of being neutrino?
-=======
-    # Requires one feature, time.
->>>>>>> a35c9ec4
     nb_inputs = 1
 
     def _forward(self, x: Tensor) -> Tensor:
